--- conflicted
+++ resolved
@@ -54,11 +54,7 @@
   collections,
   labels,
   reference,
-<<<<<<< HEAD
-=======
   revisions,
-  xray,
->>>>>>> 73eca79b
   setup: combineReducers(setup),
   user: combineReducers(user),
   admin,
