--- conflicted
+++ resolved
@@ -537,11 +537,6 @@
         }
 
         // Suggest some next questions
-<<<<<<< HEAD
-        // console.log("SUGGESTIONS", suggestionsForQuery(updatedCard.dataset_query), tableMetadata);
-=======
-        console.log("SUGGESTIONS", suggestionsForQuery(getTable(getState()), updatedCard.dataset_query));
->>>>>>> 9b94c63d
 
         // run updated query
         if (run) {
