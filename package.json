{
  "name": "metabase",
  "private": true,
  "version": "0.0.0",
  "description": "Metabase Analytics Report Server",
  "repository": "https://github.com/metabase/metabase",
  "license": "private",
  "engines": {
    "node": "4.4.7",
    "npm": "2.15.9"
  },
  "dependencies": {
    "ace-builds": "^1.2.2",
    "babel-polyfill": "^6.6.1",
    "chevrotain": "0.21.0",
    "classnames": "^2.1.3",
    "color": "^1.0.3",
    "crossfilter": "^1.3.12",
    "cxs": "^3.0.4",
    "d3": "^3.5.17",
    "dc": "^2.0.0",
    "diff": "^3.2.0",
    "history": "^4.5.0",
    "humanize-plus": "^1.8.1",
    "icepick": "^1.1.0",
    "iframe-resizer": "^3.5.11",
    "inflection": "^1.7.1",
    "isomorphic-fetch": "^2.2.1",
    "js-cookie": "^2.1.2",
    "jsrsasign": "^7.1.0",
    "leaflet": "^1.0.1",
    "moment": "2.14.1",
    "node-libs-browser": "^2.0.0",
    "normalizr": "^3.0.2",
    "number-to-locale-string": "^1.0.1",
    "password-generator": "^2.0.1",
    "prop-types": "^15.5.7",
    "react": "^15.5.4",
    "react-addons-css-transition-group": "^15.5.2",
    "react-addons-perf": "^15.2.1",
    "react-addons-shallow-compare": "^15.2.1",
    "react-ansi-style": "^1.0.0",
    "react-collapse": "^2.3.3",
    "react-copy-to-clipboard": "^4.2.3",
    "react-dom": "^15.5.4",
    "react-draggable": "^2.2.3",
    "react-element-to-jsx-string": "^6.3.0",
    "react-height": "^2.1.1",
    "react-motion": "^0.4.5",
    "react-redux": "^5.0.4",
    "react-resizable": "^1.0.1",
    "react-retina-image": "^2.0.4",
    "react-router": "3",
    "react-router-redux": "^4.0.8",
    "react-sortable": "^1.2.0",
    "react-textarea-autosize": "^4.0.5",
    "react-virtualized": "^9.7.2",
    "recompose": "^0.23.1",
    "redux": "^3.5.2",
    "redux-actions": "^2.0.1",
    "redux-auth-wrapper": "^1.0.0",
    "redux-form": "5",
    "redux-logger": "^3.0.1",
    "redux-promise": "^0.5.0",
    "redux-router": "^2.1.2",
    "redux-thunk": "^2.0.1",
    "reselect": "^3.0.0",
    "resize-observer-polyfill": "^1.3.2",
    "screenfull": "^3.0.0",
    "simple-statistics": "^3.0.0",
    "stack-source-map": "^1.0.4",
    "tether": "^1.2.0",
    "underscore": "^1.8.3",
    "z-index": "0.0.1"
  },
  "devDependencies": {
    "@slack/client": "^3.5.4",
    "babel-cli": "^6.11.4",
    "babel-core": "^6.20.0",
    "babel-eslint": "^7.1.1",
    "babel-loader": "^6.2.4",
    "babel-plugin-add-react-displayname": "^0.0.4",
    "babel-plugin-transform-builtin-extend": "^1.1.2",
    "babel-plugin-transform-decorators-legacy": "^1.3.4",
    "babel-plugin-transform-flow-strip-types": "^6.8.0",
    "babel-preset-es2015": "^6.6.0",
    "babel-preset-react": "^6.5.0",
    "babel-preset-stage-0": "^6.5.0",
    "babel-register": "^6.11.6",
    "banner-webpack-plugin": "^0.2.3",
    "concurrently": "^3.1.0",
    "css-loader": "^0.28.0",
    "enzyme": "^2.7.0",
    "eslint": "^3.5.0",
    "eslint-import-resolver-webpack": "^0.8.0",
    "eslint-loader": "^1.6.0",
    "eslint-plugin-flowtype": "^2.22.0",
    "eslint-plugin-import": "^2.2.0",
    "eslint-plugin-jasmine": "^2.2.0",
    "eslint-plugin-react": "^6.3.0",
    "exports-loader": "^0.6.3",
    "extract-text-webpack-plugin": "^1.0.1",
    "file-loader": "^0.11.1",
    "flow-bin": "^0.37.4",
    "fs-promise": "^2.0.2",
    "glob": "^7.1.1",
    "html-webpack-harddisk-plugin": "^0.1.0",
    "html-webpack-plugin": "^2.14.0",
<<<<<<< HEAD
    "husky": "^0.13.2",
    "identity-obj-proxy": "^3.0.0",
=======
>>>>>>> 66a042c6
    "image-diff": "^1.6.3",
    "imports-loader": "^0.7.0",
    "jasmine": "^2.4.1",
    "jasmine-core": "^2.4.1",
    "jasmine-promises": "^0.4.1",
    "jasmine-reporters": "^2.2.0",
    "jasmine-spec-reporter": "^3.0.0",
    "jest": "^19.0.2",
    "json-loader": "^0.5.4",
    "jsonwebtoken": "^7.2.1",
    "karma": "^1.3.0",
    "karma-chrome-launcher": "^2.0.0",
    "karma-jasmine": "^1.1.0",
    "karma-junit-reporter": "^1.1.0",
    "karma-nyan-reporter": "^0.2.2",
    "karma-webpack": "^1.7.0",
    "lint-staged": "^3.3.1",
    "postcss-cssnext": "^2.4.0",
    "postcss-import": "^9.0.0",
    "postcss-loader": "^1.2.1",
    "postcss-url": "^6.0.4",
    "prettier": "^0.22.0",
    "promise-loader": "^1.0.0",
    "react-addons-test-utils": "^15.4.2",
    "react-hot-loader": "^1.3.0",
    "react-test-renderer": "^15.5.4",
    "sauce-connect-launcher": "^1.1.1",
    "selenium-webdriver": "^2.53.3",
    "style-loader": "^0.16.1",
    "unused-files-webpack-plugin": "^3.0.0",
    "webchauffeur": "^1.2.0",
    "webpack": "^1.14.0",
    "webpack-dev-server": "^1.16.2",
    "webpack-hot-middleware": "^2.14.0",
    "webpack-postcss-tools": "^1.1.2"
  },
  "scripts": {
    "dev": "yarn && concurrently --kill-others -p name -n 'backend,frontend' -c 'blue,green' 'lein ring server' 'yarn run build-hot'",
    "lint": "yarn run lint-eslint && yarn run lint-prettier",
    "lint-eslint": "eslint --ext .js --ext .jsx --max-warnings 0 frontend/src frontend/test",
    "lint-prettier": "prettier --tab-width 4 -l 'frontend/src/metabase/qb/**/*.js*' 'frontend/src/metabase/new_question/**/*.js*' || (echo '\nThese files are not formatted correctly. Did you forget to run \"yarn run prettier\"?' && false)",
    "flow": "flow check",
    "test": "karma start frontend/test/karma.conf.js --single-run",
    "test-watch": "karma start frontend/test/karma.conf.js --auto-watch --reporters nyan",
    "test-e2e": "JASMINE_CONFIG_PATH=./frontend/test/e2e/support/jasmine.json jasmine",
    "test-e2e-dev": "./frontend/test/e2e-with-persistent-browser.js",
    "test-e2e-sauce": "USE_SAUCE=true yarn run test-e2e",
    "build": "webpack --bail",
    "build-watch": "webpack --watch",
    "build-hot": "NODE_ENV=hot webpack-dev-server --progress",
    "start": "yarn run build && lein ring server",
    "precommit": "lint-staged",
    "preinstall": "echo $npm_execpath | grep -q yarn || echo '\\033[0;33mSorry, npm is not supported. Please use Yarn (https://yarnpkg.com/).\\033[0m'",
    "prettier": "prettier --tab-width 4 --write 'frontend/src/metabase/qb/**/*.js*' 'frontend/src/metabase/new_question/**/*.js*'",
    "test-jest": "jest"
  },
  "lint-staged": {
    "frontend/src/metabase/qb/**/*.js*": [
      "prettier --tab-width 4 --write",
      "git add"
    ],
    "frontend/src/metabase/new_question/**/*.js*": [
      "prettier --tab-width 4 --write",
      "git add"
    ]
  },
  "jest": {
    "moduleNameMapper": {
      "\\.(css|less)$": "<rootDir>/frontend/test/__mocks__/styleMock.js",
      "\\.(jpg|jpeg|png|gif|eot|otf|webp|svg|ttf|woff|woff2|mp4|webm|wav|mp3|m4a|aac|oga)$": "<rootDir>/frontend/test/__mocks__/fileMock.js",
      "^promise-loader\\?global\\!metabase\\/lib\\/ga-metadata$": "<rootDir>/frontend/src/metabase/lib/ga-metadata.js"
    },
    "testPathIgnorePatterns": [
      "<rootDir>/frontend/test/"
    ],
    "modulePaths": [
      "<rootDir>/frontend/src"
    ],
    "setupFiles": [
      "<rootDir>/frontend/test/metabase-bootstrap.js"
    ]
  }
}<|MERGE_RESOLUTION|>--- conflicted
+++ resolved
@@ -106,11 +106,6 @@
     "glob": "^7.1.1",
     "html-webpack-harddisk-plugin": "^0.1.0",
     "html-webpack-plugin": "^2.14.0",
-<<<<<<< HEAD
-    "husky": "^0.13.2",
-    "identity-obj-proxy": "^3.0.0",
-=======
->>>>>>> 66a042c6
     "image-diff": "^1.6.3",
     "imports-loader": "^0.7.0",
     "jasmine": "^2.4.1",
