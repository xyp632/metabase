(ns metabase.email.messages
  "Convenience functions for sending templated email messages.  Each function here should represent a single email.
   NOTE: we want to keep this about email formatting, so don't put heavy logic here RE: building data for emails."
  (:require [hiccup.core :refer [html]]
            [stencil.core :as stencil]
            [stencil.loader :as loader]
            [metabase.email :as email]
            [metabase.models.setting :as setting]
            [metabase.pulse :as p, :refer [render-pulse-section]]
            [metabase.util :as u]
<<<<<<< HEAD
            [metabase.util.quotation :as q]
            [metabase.util.urls :as url]))
=======
            [metabase.util.quotation :as q]))
>>>>>>> 2a377a83

;; NOTE: uncomment this in development to disable template caching
;; (loader/set-cache (clojure.core.cache/ttl-cache-factory {} :ttl 0))

;;; ### Public Interface

(defn send-new-user-email
  "Format and Send an welcome email for newly created users."
  [invited invitor join-url]
  (let [data-quote   (rand-nth q/quotations)
        company      (or (setting/get :site-name) "Unknown")
        message-body (stencil/render-file "metabase/email/new_user_invite"
                                          {:emailType       "new_user_invite"
                                           :invitedName     (:first_name invited)
                                           :invitorName     (:first_name invitor)
                                           :invitorEmail    (:email invitor)
                                           :company         company
                                           :joinUrl         join-url
                                           :quotation       (:quote data-quote)
                                           :quotationAuthor (:author data-quote)
                                           :today           (u/format-date "MMM'&nbsp;'dd,'&nbsp;'yyyy" (System/currentTimeMillis))
                                           :logoHeader      true})]
    (email/send-message
     :subject      (str "You're invited to join " company "'s Metabase")
     :recipients   [(:email invited)]
     :message-type :html
     :message      message-body)))

(defn send-password-reset-email
  "Format and Send an email informing the user how to reset their password."
  [email hostname password-reset-url]
  {:pre [(string? email)
         (u/is-email? email)
         (string? hostname)
         (string? password-reset-url)]}
  (let [message-body (stencil/render-file "metabase/email/password_reset"
                                          {:emailType "password_reset"
                                           :hostname hostname
                                           :passwordResetUrl password-reset-url
                                           :logoHeader true})]
    (email/send-message
     :subject      "[Metabase] Password Reset Request"
     :recipients   [email]
     :message-type :html
     :message      message-body)))

(defn send-notification-email
  "Format and Send an email informing the user about changes to objects in the system."
  [email context]
  {:pre [(string? email)
         (u/is-email? email)
         (map? context)]}
  (let [model->url-fn #(case %
                        "Card"      url/question-url
                        "Dashboard" url/dashboard-url
                        "Pulse"     url/pulse-url
                        "Segment"   url/segment-url)
        add-url       (fn [{:keys [id model] :as obj}]
                        (assoc obj :url (apply (model->url-fn model) [id])))
        data-quote    (rand-nth q/quotations)
        context       (-> context
                          (update :dependencies (fn [deps-by-model]
                                                  (for [model (sort (set (keys deps-by-model)))
                                                        deps  (mapv add-url (get deps-by-model model))]
                                                    {:model   (case model
                                                                "Card" "Saved Question"
                                                                model)
                                                     :objects deps})))
                          (assoc :emailType "notification"
                                 :logoHeader true
                                 :quotation (:quote data-quote)
                                 :quotationAuthor (:author data-quote)))
        message-body  (stencil/render-file "metabase/email/notification" context)]
    (email/send-message
      :subject      "[Metabase] Notification"
      :recipients   [email]
      :message-type :html
      :message      message-body)))

;; HACK: temporary workaround to postal requiring a file as the attachment
(defn- write-byte-array-to-temp-file
  [^bytes img-bytes]
  (let [file (doto (java.io.File/createTempFile "metabase_pulse_image_" ".png")
               .deleteOnExit)]
    (with-open [fos (java.io.FileOutputStream. file)]
      (.write fos img-bytes))
    file))

(defn- render-image [images-atom, ^bytes image-bytes]
  (str "cid:IMAGE" (or (u/first-index-satisfying (fn [^bytes item]
                                                   (java.util.Arrays/equals item image-bytes))
                                                 @images-atom)
                       (u/prog1 (count @images-atom)
                         (swap! images-atom conj image-bytes)))))

(defn render-pulse-email
  "Take a pulse object and list of results, returns an array of attachment objects for an email"
  [pulse results]
  (let [images       (atom [])
        body         (apply vector :div (for [result results]
                                          (render-pulse-section (partial render-image images) :include-buttons result)))
        data-quote   (rand-nth q/quotations)
        message-body (stencil/render-file "metabase/email/pulse"
                                          {:emailType       "pulse"
                                           :pulse           (html body)
                                           :pulseName       (:name pulse)
                                           :sectionStyle    p/section-style
                                           :colorGrey4      p/color-grey-4
                                           :quotation       (:quote data-quote)
                                           :quotationAuthor (:author data-quote)
                                           :logoFooter      true})]
    (apply vector {:type "text/html" :content message-body}
           (map-indexed (fn [idx bytes] {:type         :inline
                                         :content-id   (str "IMAGE" idx)
                                         :content-type "image/png"
                                         :content      (write-byte-array-to-temp-file bytes)})
                        @images))))<|MERGE_RESOLUTION|>--- conflicted
+++ resolved
@@ -8,12 +8,8 @@
             [metabase.models.setting :as setting]
             [metabase.pulse :as p, :refer [render-pulse-section]]
             [metabase.util :as u]
-<<<<<<< HEAD
             [metabase.util.quotation :as q]
             [metabase.util.urls :as url]))
-=======
-            [metabase.util.quotation :as q]))
->>>>>>> 2a377a83
 
 ;; NOTE: uncomment this in development to disable template caching
 ;; (loader/set-cache (clojure.core.cache/ttl-cache-factory {} :ttl 0))
