--- conflicted
+++ resolved
@@ -670,7 +670,6 @@
   (api/check-embedding-enabled)
   (db/select [Card :name :id], :enable_embedding true, :archived false))
 
-<<<<<<< HEAD
 (api/defendpoint GET "/:id/related"
   "Return related entities."
   [id]
@@ -678,24 +677,14 @@
 
 (defn adhoc-query
   "Wrap query map into a Query object (mostly to fascilitate type dispatch)."
-  [{:keys [database], :as query}]
-=======
-(defn adhoc-query
-  "Wrap query map into a Query object (mostly to fascilitate type dispatch)."
   [query]
->>>>>>> e5935093
   (->> {:dataset_query query}
        (merge (card/query->database-and-table-ids query))
        query/map->QueryInstance))
 
-<<<<<<< HEAD
 (api/defendpoint POST "/related"
   "Return related entities for an ad-hoc query."
   [:as {query :body}]
   (related/related (adhoc-query query)))
 
-(api/define-routes
-  (middleware/streaming-json-response (route-fn-name 'POST "/:card-id/query")))
-=======
-(api/define-routes)
->>>>>>> e5935093
+(api/define-routes)