--- conflicted
+++ resolved
@@ -60,13 +60,10 @@
                  [environ "1.1.0"]                                    ; easy environment management
                  [hiccup "1.0.5"]                                     ; HTML templating
                  [honeysql "0.8.2"]                                   ; Transform Clojure data structures to SQL
-<<<<<<< HEAD
                  [io.crate/crate-jdbc "2.1.6"]                        ; Crate JDBC driver
-=======
                  [kixi/stats "0.3.8"                                  ; Various statistic measures implemented as transducers
                   :exclusions [org.clojure/test.check                 ; test.check and AVL trees are used in kixi.stats.random. Remove exlusion if using.
                                org.clojure/data.avl]]
->>>>>>> 8cb7896a
                  [log4j/log4j "1.2.17"                                ; logging framework
                   :exclusions [javax.mail/mail
                                javax.jms/jms
